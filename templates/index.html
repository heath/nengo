--- conflicted
+++ resolved
@@ -134,12 +134,7 @@
 
     d3.select(this).attr('transform', "translate("+d.x+","+d.y+")");
     update_net_position(d, d3.event.dx, d3.event.dy);
-<<<<<<< HEAD
-    update_line_locations();
-    //update_node_positions(d, d3.event.dx, d3.event.dy, node_margin, net_margin);
-=======
-    update_node_positions(d, d3.event.dx, d3.event.dy);
->>>>>>> d3064ec6
+    update_node_positions(d, d3.event.dx, d3.event.dy, node_margin, net_margin);
     update_net_sizes();
     update_line_locations();
 }
